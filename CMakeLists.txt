cmake_minimum_required(VERSION 3.2)
project(obs-websocket)

set(CMAKE_PREFIX_PATH "${QTDIR}")
set(CMAKE_INCLUDE_CURRENT_DIR ON)
set(CMAKE_AUTOMOC ON)
set(CMAKE_AUTOUIC ON)

<<<<<<< HEAD
set(CMAKE_CXX_STANDARD 11)
set(CMAKE_CXX_STANDARD_REQUIRED ON)

add_definitions(-DASIO_STANDALONE)

if (UNIX)
	set(CMAKE_CXX_FLAGS "${CMAKE_CXX_FLAGS} -std=c++11")
endif()

if (WIN32 OR APPLE)
	include(external/FindLibObs.cmake)
=======
if (WIN32 OR APPLE)
include(external/FindLibObs.cmake)
>>>>>>> 82b8c66d
endif()

find_package(LibObs REQUIRED)
find_package(Qt5Core REQUIRED)
find_package(Qt5Widgets REQUIRED)
find_package(Boost REQUIRED)

set(obs-websocket_SOURCES
	src/obs-websocket.cpp
	src/WSServer.cpp
	src/WSRequestHandler.cpp
	src/WSRequestHandler_General.cpp
	src/WSRequestHandler_Profiles.cpp
	src/WSRequestHandler_Recording.cpp
	src/WSRequestHandler_ReplayBuffer.cpp
	src/WSRequestHandler_SceneCollections.cpp
	src/WSRequestHandler_Scenes.cpp
	src/WSRequestHandler_SceneItems.cpp
	src/WSRequestHandler_Sources.cpp
	src/WSRequestHandler_Streaming.cpp
	src/WSRequestHandler_StudioMode.cpp
	src/WSRequestHandler_Transitions.cpp
	src/WSEvents.cpp
	src/Config.cpp
	src/Utils.cpp
	src/forms/settings-dialog.cpp)

set(obs-websocket_HEADERS
	src/obs-websocket.h
	src/WSServer.h
	src/WSRequestHandler.h
	src/WSEvents.h
	src/Config.h
	src/Utils.h
	src/forms/settings-dialog.h)

# --- Platform-independent build settings ---
add_library(obs-websocket MODULE
	${obs-websocket_SOURCES}
	${obs-websocket_HEADERS})

include_directories(
	"${LIBOBS_INCLUDE_DIR}/../UI/obs-frontend-api"
	${Qt5Core_INCLUDES}
<<<<<<< HEAD
	${Qt5Widgets_INCLUDES}
	${Boost_INCLUDE_DIRS}
	"${CMAKE_SOURCE_DIR}/deps/asio/asio/include"
	"${CMAKE_SOURCE_DIR}/deps/websocketpp")
=======
	${Qt5WebSockets_INCLUDES}
	${Qt5Widgets_INCLUDES})
>>>>>>> 82b8c66d

target_link_libraries(obs-websocket
	libobs
	Qt5::Core
<<<<<<< HEAD
=======
	Qt5::WebSockets
>>>>>>> 82b8c66d
	Qt5::Widgets)

# --- End of section ---

# --- Windows-specific build settings and tasks ---
if(WIN32)
	if(NOT DEFINED OBS_FRONTEND_LIB)
		set(OBS_FRONTEND_LIB "OBS_FRONTEND_LIB-NOTFOUND" CACHE FILEPATH "OBS frontend library")
		message(FATAL_ERROR "Could not find OBS Frontend API's library !")
	endif()

	add_definitions(-D_WEBSOCKETPP_CPP11_STL_)

	if(CMAKE_SIZEOF_VOID_P EQUAL 8)
		set(ARCH_NAME "64bit")
		set(OBS_BUILDDIR_ARCH "build64")
	else()
		set(ARCH_NAME "32bit")
		set(OBS_BUILDDIR_ARCH "build32")
	endif()

	include_directories(
		"${LIBOBS_INCLUDE_DIR}/../${OBS_BUILDDIR_ARCH}/UI"
	)

	target_link_libraries(obs-websocket
		"${OBS_FRONTEND_LIB}")

	# --- Release package helper ---
	# The "release" folder has a structure similar OBS' one on Windows
	set(RELEASE_DIR "${PROJECT_SOURCE_DIR}/release")

	add_custom_command(TARGET obs-websocket POST_BUILD
		# If config is Release, package release files
		COMMAND if $<CONFIG:Release>==1 (
			"${CMAKE_COMMAND}" -E make_directory
			"${RELEASE_DIR}/data/obs-plugins/obs-websocket"
			"${RELEASE_DIR}/obs-plugins/${ARCH_NAME}")

		COMMAND if $<CONFIG:Release>==1 ("${CMAKE_COMMAND}" -E copy_directory
			"${PROJECT_SOURCE_DIR}/data"
			"${RELEASE_DIR}/data/obs-plugins/obs-websocket")

		COMMAND if $<CONFIG:Release>==1 ("${CMAKE_COMMAND}" -E copy
			"$<TARGET_FILE:obs-websocket>"
<<<<<<< HEAD
=======
			"${QTDIR}/bin/Qt5WebSockets.dll"
			"${QTDIR}/bin/Qt5Network.dll"
>>>>>>> 82b8c66d
			"${RELEASE_DIR}/obs-plugins/${ARCH_NAME}")

		# If config is RelWithDebInfo, package release files
		COMMAND if $<CONFIG:RelWithDebInfo>==1 (
			"${CMAKE_COMMAND}" -E make_directory
			"${RELEASE_DIR}/data/obs-plugins/obs-websocket"
			"${RELEASE_DIR}/obs-plugins/${ARCH_NAME}")

		COMMAND if $<CONFIG:RelWithDebInfo>==1 ("${CMAKE_COMMAND}" -E copy_directory
			"${PROJECT_SOURCE_DIR}/data"
			"${RELEASE_DIR}/data/obs-plugins/obs-websocket")

		COMMAND if $<CONFIG:RelWithDebInfo>==1 ("${CMAKE_COMMAND}" -E copy
			"$<TARGET_FILE:obs-websocket>"
<<<<<<< HEAD
=======
			"${QTDIR}/bin/Qt5WebSockets.dll"
			"${QTDIR}/bin/Qt5Network.dll"
>>>>>>> 82b8c66d
			"${RELEASE_DIR}/obs-plugins/${ARCH_NAME}")

		COMMAND if $<CONFIG:RelWithDebInfo>==1 ("${CMAKE_COMMAND}" -E copy
			"$<TARGET_PDB_FILE:obs-websocket>"
			"${RELEASE_DIR}/obs-plugins/${ARCH_NAME}")

		# Copy to obs-studio dev environment for immediate testing
		COMMAND if $<CONFIG:Debug>==1 (
			"${CMAKE_COMMAND}" -E copy
				"$<TARGET_FILE:obs-websocket>"
				"${LIBOBS_INCLUDE_DIR}/../${OBS_BUILDDIR_ARCH}/rundir/$<CONFIG>/obs-plugins/${ARCH_NAME}")

		COMMAND if $<CONFIG:Debug>==1 (
			"${CMAKE_COMMAND}" -E copy
				"$<TARGET_PDB_FILE:obs-websocket>"
				"${LIBOBS_INCLUDE_DIR}/../${OBS_BUILDDIR_ARCH}/rundir/$<CONFIG>/obs-plugins/${ARCH_NAME}")

		COMMAND if $<CONFIG:Debug>==1 (
			"${CMAKE_COMMAND}" -E copy
				"$<TARGET_PDB_FILE:obs-websocket>"
				"${LIBOBS_INCLUDE_DIR}/../${OBS_BUILDDIR_ARCH}/rundir/$<CONFIG>/obs-plugins/${ARCH_NAME}")

		COMMAND if $<CONFIG:Debug>==1 (
			"${CMAKE_COMMAND}" -E make_directory
				"${LIBOBS_INCLUDE_DIR}/../${OBS_BUILDDIR_ARCH}/rundir/$<CONFIG>/data/obs-plugins/obs-websocket")

		COMMAND if $<CONFIG:Debug>==1 (
			"${CMAKE_COMMAND}" -E copy_directory
				"${PROJECT_SOURCE_DIR}/data"
				"${LIBOBS_INCLUDE_DIR}/../${OBS_BUILDDIR_ARCH}/rundir/$<CONFIG>/data/obs-plugins/obs-websocket")
	)
	# --- End of sub-section ---

endif()
# --- End of section ---

# --- Linux-specific build settings and tasks ---
if(UNIX AND NOT APPLE)
<<<<<<< HEAD
=======
	set(CMAKE_CXX_FLAGS "${CMAKE_CXX_FLAGS} -std=c++11")

>>>>>>> 82b8c66d
	set_target_properties(obs-websocket PROPERTIES PREFIX "")
	target_link_libraries(obs-websocket obs-frontend-api)

	file(GLOB locale_files data/locale/*.ini)

	install(TARGETS obs-websocket
		LIBRARY DESTINATION "${CMAKE_INSTALL_PREFIX}/lib/obs-plugins")
	install(FILES ${locale_files}
		DESTINATION "${CMAKE_INSTALL_PREFIX}/share/obs/obs-plugins/obs-websocket/locale")
endif()
# --- End of section ---

# -- OS X specific build settings and tasks --
if(APPLE)
	set(CMAKE_CXX_FLAGS "${CMAKE_CXX_FLAGS} -stdlib=libc++ -fvisibility=default")

	set(CMAKE_SKIP_RPATH TRUE)
	set_target_properties(obs-websocket PROPERTIES PREFIX "")
	target_link_libraries(obs-websocket "${OBS_FRONTEND_LIB}")
endif()
# -- End of section --<|MERGE_RESOLUTION|>--- conflicted
+++ resolved
@@ -6,9 +6,11 @@
 set(CMAKE_AUTOMOC ON)
 set(CMAKE_AUTOUIC ON)
 
-<<<<<<< HEAD
 set(CMAKE_CXX_STANDARD 11)
 set(CMAKE_CXX_STANDARD_REQUIRED ON)
+if (WIN32 OR APPLE)
+include(external/FindLibObs.cmake)
+endif()
 
 add_definitions(-DASIO_STANDALONE)
 
@@ -18,10 +20,6 @@
 
 if (WIN32 OR APPLE)
 	include(external/FindLibObs.cmake)
-=======
-if (WIN32 OR APPLE)
-include(external/FindLibObs.cmake)
->>>>>>> 82b8c66d
 endif()
 
 find_package(LibObs REQUIRED)
@@ -66,23 +64,14 @@
 include_directories(
 	"${LIBOBS_INCLUDE_DIR}/../UI/obs-frontend-api"
 	${Qt5Core_INCLUDES}
-<<<<<<< HEAD
 	${Qt5Widgets_INCLUDES}
 	${Boost_INCLUDE_DIRS}
 	"${CMAKE_SOURCE_DIR}/deps/asio/asio/include"
 	"${CMAKE_SOURCE_DIR}/deps/websocketpp")
-=======
-	${Qt5WebSockets_INCLUDES}
-	${Qt5Widgets_INCLUDES})
->>>>>>> 82b8c66d
 
 target_link_libraries(obs-websocket
 	libobs
 	Qt5::Core
-<<<<<<< HEAD
-=======
-	Qt5::WebSockets
->>>>>>> 82b8c66d
 	Qt5::Widgets)
 
 # --- End of section ---
@@ -128,11 +117,6 @@
 
 		COMMAND if $<CONFIG:Release>==1 ("${CMAKE_COMMAND}" -E copy
 			"$<TARGET_FILE:obs-websocket>"
-<<<<<<< HEAD
-=======
-			"${QTDIR}/bin/Qt5WebSockets.dll"
-			"${QTDIR}/bin/Qt5Network.dll"
->>>>>>> 82b8c66d
 			"${RELEASE_DIR}/obs-plugins/${ARCH_NAME}")
 
 		# If config is RelWithDebInfo, package release files
@@ -147,11 +131,6 @@
 
 		COMMAND if $<CONFIG:RelWithDebInfo>==1 ("${CMAKE_COMMAND}" -E copy
 			"$<TARGET_FILE:obs-websocket>"
-<<<<<<< HEAD
-=======
-			"${QTDIR}/bin/Qt5WebSockets.dll"
-			"${QTDIR}/bin/Qt5Network.dll"
->>>>>>> 82b8c66d
 			"${RELEASE_DIR}/obs-plugins/${ARCH_NAME}")
 
 		COMMAND if $<CONFIG:RelWithDebInfo>==1 ("${CMAKE_COMMAND}" -E copy
@@ -162,11 +141,6 @@
 		COMMAND if $<CONFIG:Debug>==1 (
 			"${CMAKE_COMMAND}" -E copy
 				"$<TARGET_FILE:obs-websocket>"
-				"${LIBOBS_INCLUDE_DIR}/../${OBS_BUILDDIR_ARCH}/rundir/$<CONFIG>/obs-plugins/${ARCH_NAME}")
-
-		COMMAND if $<CONFIG:Debug>==1 (
-			"${CMAKE_COMMAND}" -E copy
-				"$<TARGET_PDB_FILE:obs-websocket>"
 				"${LIBOBS_INCLUDE_DIR}/../${OBS_BUILDDIR_ARCH}/rundir/$<CONFIG>/obs-plugins/${ARCH_NAME}")
 
 		COMMAND if $<CONFIG:Debug>==1 (
@@ -190,11 +164,6 @@
 
 # --- Linux-specific build settings and tasks ---
 if(UNIX AND NOT APPLE)
-<<<<<<< HEAD
-=======
-	set(CMAKE_CXX_FLAGS "${CMAKE_CXX_FLAGS} -std=c++11")
-
->>>>>>> 82b8c66d
 	set_target_properties(obs-websocket PROPERTIES PREFIX "")
 	target_link_libraries(obs-websocket obs-frontend-api)
 
