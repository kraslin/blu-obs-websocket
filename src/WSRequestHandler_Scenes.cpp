#include <QString>
#include "Utils.h"

#include "WSRequestHandler.h"

/**
* @typedef {Object} `Scene`
* @property {String} `name` Name of the currently active scene.
* @property {Array<Source>} `sources` Ordered list of the current scene's source items.
*/

/**
 * Switch to the specified scene.
 *
 * @param {String} `scene-name` Name of the scene to switch to.
 *
 * @api requests
 * @name SetCurrentScene
 * @category scenes
 * @since 0.3
 */
 void WSRequestHandler::HandleSetCurrentScene(WSRequestHandler* req) {
	if (!req->hasField("scene-name")) {
		req->SendErrorResponse("missing request parameters");
		return;
	}

	const char* sceneName = obs_data_get_string(req->data, "scene-name");
	OBSSourceAutoRelease source = obs_get_source_by_name(sceneName);

	if (source) {
		obs_frontend_set_current_scene(source);
		req->SendOKResponse();
	} else {
		req->SendErrorResponse("requested scene does not exist");
	}
}

/**
 * Get the current scene's name and source items.
 * 
 * @return {String} `name` Name of the currently active scene.
 * @return {Array<Source>} `sources` Ordered list of the current scene's source items.
 *
 * @api requests
 * @name GetCurrentScene
 * @category scenes
 * @since 0.3
 */
void WSRequestHandler::HandleGetCurrentScene(WSRequestHandler* req) {
	OBSSourceAutoRelease currentScene = obs_frontend_get_current_scene();
	OBSDataArrayAutoRelease sceneItems = Utils::GetSceneItems(currentScene);

	OBSDataAutoRelease data = obs_data_create();
	obs_data_set_string(data, "name", obs_source_get_name(currentScene));
	obs_data_set_array(data, "sources", sceneItems);

	req->SendOKResponse(data);
}

/**
 * Get a list of scenes in the currently active profile.
 * 
 * @return {String} `current-scene` Name of the currently active scene.
 * @return {Array<Scene>} `scenes` Ordered list of the current profile's scenes (See `[GetCurrentScene](#getcurrentscene)` for more information).
 *
 * @api requests
 * @name GetSceneList
 * @category scenes
 * @since 0.3
 */
void WSRequestHandler::HandleGetSceneList(WSRequestHandler* req) {
	OBSSourceAutoRelease currentScene = obs_frontend_get_current_scene();
	OBSDataArrayAutoRelease scenes = Utils::GetScenes();

	OBSDataAutoRelease data = obs_data_create();
	obs_data_set_string(data, "current-scene",
		obs_source_get_name(currentScene));
	obs_data_set_array(data, "scenes", scenes);

	req->SendOKResponse(data);
<<<<<<< HEAD
}

/**
* Changes the order of scene items in the requested scene.
*
* @param {String (optional)} `scene` Name of the scene to reorder (defaults to current).
* @param {Scene|Array} `items` Ordered list of objects with name and/or id specified. Id preferred due to uniqueness per scene
* @param {int (optional)} `items[].id` Id of a specific scene item. Unique on a scene by scene basis.
* @param {String (optional)} `items[].name` Name of a scene item. Sufficiently unique if no scene items share sources within the scene.
*
* @api requests
* @name SetSceneItemOrder
* @category scenes
* @since unreleased
*/
void WSRequestHandler::HandleSetSceneItemOrder(WSRequestHandler* req) {
	QString sceneName = obs_data_get_string(req->data, "scene");
	OBSSourceAutoRelease scene = Utils::GetSceneFromNameOrCurrent(sceneName);
	if (!scene) {
		req->SendErrorResponse("requested scene doesn't exist");
		return;
	}

	OBSDataArrayAutoRelease items = obs_data_get_array(req->data, "items");
	if (!items) {
		req->SendErrorResponse("sceneItem order not specified");
		return;
	}

	size_t count = obs_data_array_count(items);

	std::vector<obs_sceneitem_t*> newOrder;
	newOrder.reserve(count);
	for (size_t i = 0; i < count; i++) {
		OBSDataAutoRelease item = obs_data_array_item(items, i);
		OBSSceneItemAutoRelease sceneItem = Utils::GetSceneItemFromItem(scene, item);
		if (!sceneItem) {
			req->SendErrorResponse("Invalid sceneItem id or name in order");
			return;
		}
		for (size_t j = 0; j < i; j++) {
			if (sceneItem == newOrder[j]) {
				req->SendErrorResponse("Duplicate sceneItem in specified order");
				for (size_t i = 0; i < count; i++) {
					obs_sceneitem_release(newOrder[i]);
				}
				return;
			}
		}
		newOrder.push_back(sceneItem);
	}

	if (obs_scene_reorder_items(obs_scene_from_source(scene), newOrder.data(), count)) {
		req->SendOKResponse();
	}
	else {
		req->SendErrorResponse("Invalid sceneItem order");
	}
	for (size_t i = 0; i < count; i++) {
		obs_sceneitem_release(newOrder[i]);
	}
=======
>>>>>>> 82b8c66d
}<|MERGE_RESOLUTION|>--- conflicted
+++ resolved
@@ -79,7 +79,6 @@
 	obs_data_set_array(data, "scenes", scenes);
 
 	req->SendOKResponse(data);
-<<<<<<< HEAD
 }
 
 /**
@@ -141,6 +140,4 @@
 	for (size_t i = 0; i < count; i++) {
 		obs_sceneitem_release(newOrder[i]);
 	}
-=======
->>>>>>> 82b8c66d
 }